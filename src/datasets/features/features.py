# coding=utf-8
# Copyright 2020 The HuggingFace Datasets Authors and the TensorFlow Datasets Authors.
#
# Licensed under the Apache License, Version 2.0 (the "License");
# you may not use this file except in compliance with the License.
# You may obtain a copy of the License at
#
#     http://www.apache.org/licenses/LICENSE-2.0
#
# Unless required by applicable law or agreed to in writing, software
# distributed under the License is distributed on an "AS IS" BASIS,
# WITHOUT WARRANTIES OR CONDITIONS OF ANY KIND, either express or implied.
# See the License for the specific language governing permissions and
# limitations under the License.

# Lint as: python3
""" This class handle features definition in datasets and some utilities to display table type."""
import copy
import re
import sys
from collections.abc import Iterable
from dataclasses import dataclass, field, fields
from functools import reduce
from operator import mul
from typing import Any, ClassVar, Dict, List, Optional
from typing import Sequence as Sequence_
from typing import Tuple, Union

import numpy as np
import pandas as pd
import pyarrow as pa
import pyarrow.types
from pandas.api.extensions import ExtensionArray as PandasExtensionArray
from pandas.api.extensions import ExtensionDtype as PandasExtensionDtype
from pyarrow.lib import TimestampType
from pyarrow.types import is_boolean, is_primitive

from datasets import config, utils
from datasets.features.audio import Audio
from datasets.features.image import Image, _ImageExtensionType
from datasets.features.translation import Translation, TranslationVariableLanguages
from datasets.utils.logging import get_logger


logger = get_logger(__name__)


def _arrow_to_datasets_dtype(arrow_type: pa.DataType) -> str:
    """
    _arrow_to_datasets_dtype takes a pyarrow.DataType and converts it to a datasets string dtype.
    In effect, `dt == string_to_arrow(_arrow_to_datasets_dtype(dt))`
    """

    if pyarrow.types.is_null(arrow_type):
        return "null"
    elif pyarrow.types.is_boolean(arrow_type):
        return "bool"
    elif pyarrow.types.is_int8(arrow_type):
        return "int8"
    elif pyarrow.types.is_int16(arrow_type):
        return "int16"
    elif pyarrow.types.is_int32(arrow_type):
        return "int32"
    elif pyarrow.types.is_int64(arrow_type):
        return "int64"
    elif pyarrow.types.is_uint8(arrow_type):
        return "uint8"
    elif pyarrow.types.is_uint16(arrow_type):
        return "uint16"
    elif pyarrow.types.is_uint32(arrow_type):
        return "uint32"
    elif pyarrow.types.is_uint64(arrow_type):
        return "uint64"
    elif pyarrow.types.is_float16(arrow_type):
        return "float16"  # pyarrow dtype is "halffloat"
    elif pyarrow.types.is_float32(arrow_type):
        return "float32"  # pyarrow dtype is "float"
    elif pyarrow.types.is_float64(arrow_type):
        return "float64"  # pyarrow dtype is "double"
    elif pyarrow.types.is_timestamp(arrow_type):
        assert isinstance(arrow_type, TimestampType)
        if arrow_type.tz is None:
            return f"timestamp[{arrow_type.unit}]"
        elif arrow_type.tz:
            return f"timestamp[{arrow_type.unit}, tz={arrow_type.tz}]"
        else:
            raise ValueError(f"Unexpected timestamp object {arrow_type}.")
    elif pyarrow.types.is_binary(arrow_type):
        return "binary"
    elif pyarrow.types.is_large_binary(arrow_type):
        return "large_binary"
    elif pyarrow.types.is_string(arrow_type):
        return "string"
    elif pyarrow.types.is_large_string(arrow_type):
        return "large_string"
    else:
        raise ValueError(f"Arrow type {arrow_type} does not have a datasets dtype equivalent.")


def string_to_arrow(datasets_dtype: str) -> pa.DataType:
    """
    string_to_arrow takes a datasets string dtype and converts it to a pyarrow.DataType.

    In effect, `dt == string_to_arrow(_arrow_to_datasets_dtype(dt))`

    This is necessary because the datasets.Value() primitive type is constructed using a string dtype

    Value(dtype=str)

    But Features.type (via `get_nested_type()` expects to resolve Features into a pyarrow Schema,
        which means that each Value() must be able to resolve into a corresponding pyarrow.DataType, which is the
        purpose of this function.
    """
    timestamp_regex = re.compile(r"^timestamp\[(.*)\]$")
    timestamp_matches = timestamp_regex.search(datasets_dtype)
    if timestamp_matches:
        """
        Example timestamp dtypes:

        timestamp[us]
        timestamp[us, tz=America/New_York]
        """
        timestamp_internals = timestamp_matches.group(1)
        internals_regex = re.compile(r"^(s|ms|us|ns),\s*tz=([a-zA-Z0-9/_+\-:]*)$")
        internals_matches = internals_regex.search(timestamp_internals)
        if timestamp_internals in ["s", "ms", "us", "ns"]:
            return pa.timestamp(timestamp_internals)
        elif internals_matches:
            return pa.timestamp(internals_matches.group(1), internals_matches.group(2))
        else:
            raise ValueError(
                f"{datasets_dtype} is not a validly formatted string representation of a pyarrow timestamp."
                f"Examples include timestamp[us] or timestamp[us, tz=America/New_York]"
                f"See: https://arrow.apache.org/docs/python/generated/pyarrow.timestamp.html#pyarrow.timestamp"
            )
    elif datasets_dtype not in pa.__dict__:
        if str(datasets_dtype + "_") not in pa.__dict__:
            raise ValueError(
                f"Neither {datasets_dtype} nor {datasets_dtype + '_'} seems to be a pyarrow data type. "
                f"Please make sure to use a correct data type, see: "
                f"https://arrow.apache.org/docs/python/api/datatypes.html#factory-functions"
            )
        arrow_data_factory_function_name = str(datasets_dtype + "_")
    else:
        arrow_data_factory_function_name = datasets_dtype

    return pa.__dict__[arrow_data_factory_function_name]()


def _cast_to_python_objects(obj: Any, only_1d_for_numpy: bool) -> Tuple[Any, bool]:
    """
    Cast pytorch/tensorflow/pandas objects to python numpy array/lists.
    It works recursively.

    To avoid iterating over possibly long lists, it first checks if the first element that is not None has to be casted.
    If the first element needs to be casted, then all the elements of the list will be casted, otherwise they'll stay the same.
    This trick allows to cast objects that contain tokenizers outputs without iterating over every single token for example.

    Args:
        obj: the object (nested struct) to cast
        only_1d_for_numpy (bool): whether to keep the full multi-dim tensors as multi-dim numpy arrays, or convert them to
            nested lists of 1-dimensional numpy arrays. This can be useful to keep only 1-d arrays to instantiate Arrow arrays.
            Indeed Arrow only support converting 1-dimensional array values.

    Returns:
        casted_obj: the casted object
        has_changed (bool): True if the object has been changed, False if it is identical
    """

    if config.TF_AVAILABLE and "tensorflow" in sys.modules:
        import tensorflow as tf

    if config.TORCH_AVAILABLE and "torch" in sys.modules:
        import torch

    if config.JAX_AVAILABLE and "jax" in sys.modules:
        import jax.numpy as jnp

    if isinstance(obj, np.ndarray):
        if not only_1d_for_numpy or obj.ndim == 1:
            return obj, False
        else:
            return [_cast_to_python_objects(x, only_1d_for_numpy=only_1d_for_numpy)[0] for x in obj], True
    elif config.TORCH_AVAILABLE and "torch" in sys.modules and isinstance(obj, torch.Tensor):
        if not only_1d_for_numpy or obj.ndim == 1:
            return obj.detach().cpu().numpy(), True
        else:
            return [
                _cast_to_python_objects(x, only_1d_for_numpy=only_1d_for_numpy)[0] for x in obj.detach().cpu().numpy()
            ], True
    elif config.TF_AVAILABLE and "tensorflow" in sys.modules and isinstance(obj, tf.Tensor):
        if not only_1d_for_numpy or obj.ndim == 1:
            return obj.numpy(), True
        else:
            return [_cast_to_python_objects(x, only_1d_for_numpy=only_1d_for_numpy)[0] for x in obj.numpy()], True
    elif config.JAX_AVAILABLE and "jax" in sys.modules and isinstance(obj, jnp.ndarray):
        if not only_1d_for_numpy or obj.ndim == 1:
            return np.asarray(obj), True
        else:
            return [_cast_to_python_objects(x, only_1d_for_numpy=only_1d_for_numpy)[0] for x in np.asarray(obj)], True
    elif isinstance(obj, pd.Series):
        return obj.values.tolist(), True
    elif isinstance(obj, pd.DataFrame):
        return obj.to_dict("list"), True
    elif isinstance(obj, dict):
        output = {}
        has_changed = False
        for k, v in obj.items():
            casted_v, has_changed_v = _cast_to_python_objects(v, only_1d_for_numpy=only_1d_for_numpy)
            has_changed |= has_changed_v
            output[k] = casted_v
        return output if has_changed else obj, has_changed
    elif isinstance(obj, (list, tuple)):
        if len(obj) > 0:
            for first_elmt in obj:
                if first_elmt is not None:
                    break
            casted_first_elmt, has_changed_first_elmt = _cast_to_python_objects(
                first_elmt, only_1d_for_numpy=only_1d_for_numpy
            )
            if has_changed_first_elmt:
                return [_cast_to_python_objects(elmt, only_1d_for_numpy=only_1d_for_numpy)[0] for elmt in obj], True
            else:
                if isinstance(obj, list):
                    return obj, False
                else:
                    return list(obj), True
        else:
            return obj if isinstance(obj, list) else [], isinstance(obj, tuple)
    else:
        return obj, False


def cast_to_python_objects(obj: Any, only_1d_for_numpy=False) -> Any:
    """
    Cast numpy/pytorch/tensorflow/pandas objects to python lists.
    It works recursively.

    To avoid iterating over possibly long lists, it first checks if the first element that is not None has to be casted.
    If the first element needs to be casted, then all the elements of the list will be casted, otherwise they'll stay the same.
    This trick allows to cast objects that contain tokenizers outputs without iterating over every single token for example.

    Args:
        obj: the object (nested struct) to cast

    Returns:
        casted_obj: the casted object
    """
    return _cast_to_python_objects(obj, only_1d_for_numpy=only_1d_for_numpy)[0]


@dataclass
class Value:
    """
    The Value dtypes are as follows:

    null
    bool
    int8
    int16
    int32
    int64
    uint8
    uint16
    uint32
    uint64
    float16
    float32 (alias float)
    float64 (alias double)
    timestamp[(s|ms|us|ns)]
    timestamp[(s|ms|us|ns), tz=(tzstring)]
    binary
    large_binary
    string
    large_string
    """

    dtype: str
    id: Optional[str] = None
    # Automatically constructed
    pa_type: ClassVar[Any] = None
    _type: str = field(default="Value", init=False, repr=False)

    def __post_init__(self):
        if self.dtype == "double":  # fix inferred type
            self.dtype = "float64"
        if self.dtype == "float":  # fix inferred type
            self.dtype = "float32"
        self.pa_type = string_to_arrow(self.dtype)

    def __call__(self):
        return self.pa_type

    def encode_example(self, value):
        if pa.types.is_boolean(self.pa_type):
            return bool(value)
        elif pa.types.is_integer(self.pa_type):
            return int(value)
        elif pa.types.is_floating(self.pa_type):
            return float(value)
        elif pa.types.is_string(self.pa_type):
            return str(value)
        else:
            return value


class _ArrayXD:
    def __post_init__(self):
        self.shape = tuple(self.shape)

    def __call__(self):
        pa_type = globals()[self.__class__.__name__ + "ExtensionType"](self.shape, self.dtype)
        return pa_type

    def encode_example(self, value):
        if isinstance(value, np.ndarray):
            value = value.tolist()
        return value


@dataclass
class Array2D(_ArrayXD):
    shape: tuple
    dtype: str
    id: Optional[str] = None
    # Automatically constructed
    _type: str = field(default="Array2D", init=False, repr=False)


@dataclass
class Array3D(_ArrayXD):
    shape: tuple
    dtype: str
    id: Optional[str] = None
    # Automatically constructed
    _type: str = field(default="Array3D", init=False, repr=False)


@dataclass
class Array4D(_ArrayXD):
    shape: tuple
    dtype: str
    id: Optional[str] = None
    # Automatically constructed
    _type: str = field(default="Array4D", init=False, repr=False)


@dataclass
class Array5D(_ArrayXD):
    shape: tuple
    dtype: str
    id: Optional[str] = None
    # Automatically constructed
    _type: str = field(default="Array5D", init=False, repr=False)


class _ArrayXDExtensionType(pa.PyExtensionType):
    ndims: Optional[int] = None

    def __init__(self, shape: tuple, dtype: str):
        assert (
            self.ndims is not None and self.ndims > 1
        ), "You must instantiate an array type with a value for dim that is > 1"
        assert len(shape) == self.ndims, f"shape={shape} and ndims={self.ndims} dom't match"
        self.shape = tuple(shape)
        self.value_type = dtype
        self.storage_dtype = self._generate_dtype(self.value_type)
        pa.PyExtensionType.__init__(self, self.storage_dtype)

    def __reduce__(self):
        return self.__class__, (
            self.shape,
            self.value_type,
        )

    def __arrow_ext_class__(self):
        return ArrayExtensionArray

    def _generate_dtype(self, dtype):
        dtype = string_to_arrow(dtype)
        for d in reversed(self.shape):
            dtype = pa.list_(dtype)
            # Don't specify the size of the list, since fixed length list arrays have issues
            # being validated after slicing in pyarrow 0.17.1
        return dtype

    def to_pandas_dtype(self):
        return PandasArrayExtensionDtype(self.value_type)


class Array2DExtensionType(_ArrayXDExtensionType):
    ndims = 2


class Array3DExtensionType(_ArrayXDExtensionType):
    ndims = 3


class Array4DExtensionType(_ArrayXDExtensionType):
    ndims = 4


class Array5DExtensionType(_ArrayXDExtensionType):
    ndims = 5


def _is_zero_copy_only(pa_type: pa.DataType) -> bool:
    """
    When converting a pyarrow array to a numpy array, we must know whether this could be done in zero-copy or not.
    This function returns the value of the ``zero_copy_only`` parameter to pass to ``.to_numpy()``, given the type of the pyarrow array.

    # zero copy is available for all primitive types except booleans
    # primitive types are types for which the physical representation in arrow and in numpy
    # https://github.com/wesm/arrow/blob/c07b9b48cf3e0bbbab493992a492ae47e5b04cad/python/pyarrow/types.pxi#L821
    # see https://arrow.apache.org/docs/python/generated/pyarrow.Array.html#pyarrow.Array.to_numpy
    # and https://issues.apache.org/jira/browse/ARROW-2871?jql=text%20~%20%22boolean%20to_numpy%22
    """
    return is_primitive(pa_type) and not is_boolean(pa_type)


class ArrayExtensionArray(pa.ExtensionArray):
    def __array__(self):
        zero_copy_only = _is_zero_copy_only(self.storage.type)
        return self.to_numpy(zero_copy_only=zero_copy_only)

    def __getitem__(self, i):
        return self.storage[i]

    def to_numpy(self, zero_copy_only=True):
        storage: pa.ListArray = self.storage
        size = 1
        for i in range(self.type.ndims):
            size *= self.type.shape[i]
            storage = storage.flatten()
        numpy_arr = storage.to_numpy(zero_copy_only=zero_copy_only)
        numpy_arr = numpy_arr.reshape(len(self), *self.type.shape)
        return numpy_arr

    def to_list_of_numpy(self, zero_copy_only=True):
        storage: pa.ListArray = self.storage
        shape = self.type.shape
        ndims = self.type.ndims

        for dim in range(1, ndims):
            assert shape[dim] is not None, f"Support only dynamic size on first dimension. Got: {shape}"

        arrays = []
        first_dim_offsets = np.array([off.as_py() for off in storage.offsets])
        for i in range(len(storage)):
            storage_el = storage[i : i + 1]
            first_dim = first_dim_offsets[i + 1] - first_dim_offsets[i]
            # flatten storage
            for _ in range(ndims):
                storage_el = storage_el.flatten()

            numpy_arr = storage_el.to_numpy(zero_copy_only=zero_copy_only)
            arrays.append(numpy_arr.reshape(first_dim, *shape[1:]))

        return arrays

    def to_pylist(self):
        zero_copy_only = _is_zero_copy_only(self.storage.type)
        if self.type.shape[0] is None:
            return self.to_list_of_numpy(zero_copy_only=zero_copy_only)
        else:
            return self.to_numpy(zero_copy_only=zero_copy_only).tolist()


class PandasArrayExtensionDtype(PandasExtensionDtype):
    _metadata = "value_type"

    def __init__(self, value_type: Union["PandasArrayExtensionDtype", np.dtype]):
        self._value_type = value_type

    def __from_arrow__(self, array):
        if array.type.shape[0] is None:
            raise NotImplementedError(
                "Dynamic first dimension is not supported for "
                f"PandasArrayExtensionDtype, dimension: {array.type.shape}"
            )
        zero_copy_only = _is_zero_copy_only(array.type)
        if isinstance(array, pa.ChunkedArray):
            numpy_arr = np.vstack([chunk.to_numpy(zero_copy_only=zero_copy_only) for chunk in array.chunks])
        else:
            numpy_arr = array.to_numpy(zero_copy_only=zero_copy_only)
        return PandasArrayExtensionArray(numpy_arr)

    @classmethod
    def construct_array_type(cls):
        return PandasArrayExtensionArray

    @property
    def type(self) -> type:
        return np.ndarray

    @property
    def kind(self) -> str:
        return "O"

    @property
    def name(self) -> str:
        return f"array[{self.value_type}]"

    @property
    def value_type(self) -> np.dtype:
        return self._value_type


class PandasArrayExtensionArray(PandasExtensionArray):
    def __init__(self, data: np.ndarray, copy: bool = False):
        self._data = data if not copy else np.array(data)
        self._dtype = PandasArrayExtensionDtype(data.dtype)

    def __array__(self, dtype=None):
        """
        Convert to NumPy Array.
        Note that Pandas expects a 1D array when dtype is set to object.
        But for other dtypes, the returned shape is the same as the one of ``data``.

        More info about pandas 1D requirement for PandasExtensionArray here:
        https://pandas.pydata.org/pandas-docs/stable/reference/api/pandas.api.extensions.ExtensionArray.html#pandas.api.extensions.ExtensionArray

        """
        if dtype == object:
            out = np.empty(len(self._data), dtype=object)
            for i in range(len(self._data)):
                out[i] = self._data[i]
            return out
        if dtype is None:
            return self._data
        else:
            return self._data.astype(dtype)

    def copy(self, deep: bool = False) -> "PandasArrayExtensionArray":
        return PandasArrayExtensionArray(self._data, copy=True)

    @classmethod
    def _from_sequence(
        cls, scalars, dtype: Optional[PandasArrayExtensionDtype] = None, copy: bool = False
    ) -> "PandasArrayExtensionArray":
        data = np.array(scalars, dtype=dtype if dtype is None else dtype.value_type, copy=copy)
        return cls(data, copy=copy)

    @classmethod
    def _concat_same_type(cls, to_concat: Sequence_["PandasArrayExtensionArray"]) -> "PandasArrayExtensionArray":
        data = np.vstack([va._data for va in to_concat])
        return cls(data, copy=False)

    @property
    def dtype(self) -> PandasArrayExtensionDtype:
        return self._dtype

    @property
    def nbytes(self) -> int:
        return self._data.nbytes

    def isna(self) -> np.ndarray:
        return np.array([pd.isna(arr).any() for arr in self._data])

    def __setitem__(self, key: Union[int, slice, np.ndarray], value: Any) -> None:
        raise NotImplementedError()

    def __getitem__(self, item: Union[int, slice, np.ndarray]) -> Union[np.ndarray, "PandasArrayExtensionArray"]:
        if isinstance(item, int):
            return self._data[item]
        return PandasArrayExtensionArray(self._data[item], copy=False)

    def take(
        self, indices: Sequence_[int], allow_fill: bool = False, fill_value: bool = None
    ) -> "PandasArrayExtensionArray":
        indices: np.ndarray = np.asarray(indices, dtype="int")
        if allow_fill:
            fill_value = (
                self.dtype.na_value if fill_value is None else np.asarray(fill_value, dtype=self.dtype.value_type)
            )
            mask = indices == -1
            if (indices < -1).any():
                raise ValueError("Invalid value in `indices`, must be all >= -1 for `allow_fill` is True")
            elif len(self) > 0:
                pass
            elif not np.all(mask):
                raise IndexError("Invalid take for empty PandasArrayExtensionArray, must be all -1.")
            else:
                data = np.array([fill_value] * len(indices), dtype=self.dtype.value_type)
                return PandasArrayExtensionArray(data, copy=False)
        took = self._data.take(indices, axis=0)
        if allow_fill and mask.any():
            took[mask] = [fill_value] * np.sum(mask)
        return PandasArrayExtensionArray(took, copy=False)

    def __len__(self) -> int:
        return len(self._data)

    def __eq__(self, other) -> np.ndarray:
        if not isinstance(other, PandasArrayExtensionArray):
            raise NotImplementedError(f"Invalid type to compare to: {type(other)}")
        return (self._data == other._data).all()


def pandas_types_mapper(dtype):
    if isinstance(dtype, _ArrayXDExtensionType):
        return PandasArrayExtensionDtype(dtype.value_type)


@dataclass
class ClassLabel:
    """Handle integer class labels. Here for compatiblity with tfds.

    There are 3 ways to define a ClassLabel, which correspond to the 3
    arguments:

     * `num_classes`: create 0 to (num_classes-1) labels
     * `names`: a list of label strings
     * `names_file`: a file containing the list of labels.

    Args:
        num_classes: `int`, number of classes. All labels must be < num_classes.
        names: `list<str>`, string names for the integer classes. The
            order in which the names are provided is kept.
        names_file: `str`, path to a file with names for the integer
            classes, one per line.
    """

    num_classes: int = None
    names: List[str] = None
    names_file: Optional[str] = None
    id: Optional[str] = None
    # Automatically constructed
    dtype: ClassVar[str] = "int64"
    pa_type: ClassVar[Any] = pa.int64()
    _str2int: ClassVar[Dict[str, int]] = None
    _int2str: ClassVar[Dict[int, int]] = None
    _type: str = field(default="ClassLabel", init=False, repr=False)

    def __post_init__(self):
        if self.names_file is not None and self.names is not None:
            raise ValueError("Please provide either names or names_file but not both.")
        # Set self.names
        if self.names is None:
            if self.names_file is not None:
                self.names = self._load_names_from_file(self.names_file)
            elif self.num_classes is not None:
                self.names = [str(i) for i in range(self.num_classes)]
            else:
                raise ValueError("Please provide either num_classes, names or names_file.")
        # Set self.num_classes
        if self.num_classes is None:
            self.num_classes = len(self.names)
        elif self.num_classes != len(self.names):
            raise ValueError(
                "ClassLabel number of names do not match the defined num_classes. "
                f"Got {len(self.names)} names VS {self.num_classes} num_classes"
            )
        # Prepare mappings
        self._int2str = [str(name) for name in self.names]
        self._str2int = {name: i for i, name in enumerate(self._int2str)}
        if len(self._int2str) != len(self._str2int):
            raise ValueError("Some label names are duplicated. Each label name should be unique.")

    def __call__(self):
        return self.pa_type

    def str2int(self, values: Union[str, Iterable]):
        """Conversion class name string => integer."""
        assert isinstance(values, str) or isinstance(
            values, Iterable
        ), f"Values {values} should be a string or an Iterable (list, numpy array, pytorch, tensorflow tensors)"
        return_list = True
        if isinstance(values, str):
            values = [values]
            return_list = False

        output = []
        for value in values:
            if self._str2int:
                # strip key if not in dict
                if value not in self._str2int:
                    value = str(value).strip()
                output.append(self._str2int[str(value)])
            else:
                # No names provided, try to integerize
                failed_parse = False
                try:
                    output.append(int(value))
                except ValueError:
                    failed_parse = True
                if failed_parse or not 0 <= value < self.num_classes:
                    raise ValueError(f"Invalid string class label {value}")
        return output if return_list else output[0]

    def int2str(self, values: Union[int, Iterable]):
        """Conversion integer => class name string."""
        assert isinstance(values, int) or isinstance(
            values, Iterable
        ), f"Values {values} should be an integer or an Iterable (list, numpy array, pytorch, tensorflow tensors)"
        return_list = True
        if isinstance(values, int):
            values = [values]
            return_list = False

        for v in values:
            if not 0 <= v < self.num_classes:
                raise ValueError(f"Invalid integer class label {v:d}")

        if self._int2str:
            output = [self._int2str[int(v)] for v in values]
        else:
            # No names provided, return str(values)
            output = [str(v) for v in values]
        return output if return_list else output[0]

    def encode_example(self, example_data):
        if self.num_classes is None:
            raise ValueError(
                "Trying to use ClassLabel feature with undefined number of class. "
                "Please set ClassLabel.names or num_classes."
            )

        # If a string is given, convert to associated integer
        if isinstance(example_data, str):
            example_data = self.str2int(example_data)

        # Allowing -1 to mean no label.
        if not -1 <= example_data < self.num_classes:
            raise ValueError(f"Class label {example_data:d} greater than configured num_classes {self.num_classes}")
        return example_data

    @staticmethod
    def _load_names_from_file(names_filepath):
        with open(names_filepath, "r", encoding="utf-8") as f:
            return [name.strip() for name in f.read().split("\n") if name.strip()]  # Filter empty names


@dataclass
class Sequence:
    """Construct a list of feature from a single type or a dict of types.
    Mostly here for compatiblity with tfds.
    """

    feature: Any
    length: int = -1
    id: Optional[str] = None
    # Automatically constructed
    dtype: ClassVar[str] = "list"
    pa_type: ClassVar[Any] = None
    _type: str = field(default="Sequence", init=False, repr=False)


FeatureType = Union[
    dict,
    list,
    tuple,
    Value,
    ClassLabel,
    Translation,
    TranslationVariableLanguages,
    Sequence,
    Array2D,
    Array3D,
    Array4D,
    Array5D,
    Audio,
    Image,
]


def get_nested_type(schema: FeatureType) -> pa.DataType:
    """
    get_nested_type() converts a datasets.FeatureType into a pyarrow.DataType, and acts as the inverse of
        generate_from_arrow_type().

    It performs double-duty as the implementation of Features.type and handles the conversion of
        datasets.Feature->pa.struct
    """
    # Nested structures: we allow dict, list/tuples, sequences
    if isinstance(schema, Features):
        return pa.struct(
            {key: get_nested_type(schema[key]) for key in schema}
        )  # Features is subclass of dict, and dict order is deterministic since Python 3.6
    elif isinstance(schema, dict):
        return pa.struct(
            {key: get_nested_type(schema[key]) for key in schema}
        )  # however don't sort on struct types since the order matters
    elif isinstance(schema, (list, tuple)):
        assert len(schema) == 1, "We defining list feature, you should just provide one example of the inner type"
        value_type = get_nested_type(schema[0])
        return pa.list_(value_type)
    elif isinstance(schema, Sequence):
        value_type = get_nested_type(schema.feature)
        # We allow to reverse list of dict => dict of list for compatibility with tfds
        if isinstance(value_type, pa.StructType):
            return pa.struct({f.name: pa.list_(f.type, schema.length) for f in value_type})
        return pa.list_(value_type, schema.length)

    # Other objects are callable which returns their data type (ClassLabel, Array2D, Translation, Arrow datatype creation methods)
    return schema()


def encode_nested_example(schema, obj):
    """Encode a nested example.
    This is used since some features (in particular ClassLabel) have some logic during encoding.

    To avoid iterating over possibly long lists, it first checks if the first element that is not None has to be encoded.
    If the first element needs to be encoded, then all the elements of the list will be encoded, otherwise they'll stay the same.
    """
    # Nested structures: we allow dict, list/tuples, sequences
    if isinstance(schema, dict):
        return {
            k: encode_nested_example(sub_schema, sub_obj) for k, (sub_schema, sub_obj) in utils.zip_dict(schema, obj)
        }
    elif isinstance(schema, (list, tuple)):
        sub_schema = schema[0]
        if obj is None:
            return None
        else:
            if len(obj) > 0:
                for first_elmt in obj:
                    if first_elmt is not None:
                        break
                if encode_nested_example(sub_schema, first_elmt) != first_elmt:
                    return [encode_nested_example(sub_schema, o) for o in obj]
            return list(obj)
    elif isinstance(schema, Sequence):
        # We allow to reverse list of dict => dict of list for compatiblity with tfds
        if isinstance(schema.feature, dict):
            # dict of list to fill
            list_dict = {}
            if isinstance(obj, (list, tuple)):
                # obj is a list of dict
                for k, dict_tuples in utils.zip_dict(schema.feature, *obj):
                    list_dict[k] = [encode_nested_example(dict_tuples[0], o) for o in dict_tuples[1:]]
                return list_dict
            else:
                # obj is a single dict
                for k, (sub_schema, sub_objs) in utils.zip_dict(schema.feature, obj):
                    list_dict[k] = [encode_nested_example(sub_schema, o) for o in sub_objs]
                return list_dict
        # schema.feature is not a dict
        if isinstance(obj, str):  # don't interpret a string as a list
            raise ValueError(f"Got a string but expected a list instead: '{obj}'")
        if obj is None:
            return None
        else:
            if len(obj) > 0:
                for first_elmt in obj:
                    if first_elmt is not None:
                        break
                # be careful when comparing tensors here
                if not isinstance(first_elmt, list) or encode_nested_example(schema.feature, first_elmt) != first_elmt:
                    return [encode_nested_example(schema.feature, o) for o in obj]
            return list(obj)
    # Object with special encoding:
    # ClassLabel will convert from string to int, TranslationVariableLanguages does some checks
<<<<<<< HEAD
    elif isinstance(schema, (Image, ClassLabel, TranslationVariableLanguages, Value, _ArrayXD)):
=======
    elif isinstance(schema, (Audio, ClassLabel, TranslationVariableLanguages, Value, _ArrayXD)):
>>>>>>> 07872f74
        return schema.encode_example(obj)
    # Other object should be directly convertible to a native Arrow type (like Translation and Translation)
    return obj


def generate_from_dict(obj: Any):
    """Regenerate the nested feature object from a deserialized dict.
    We use the '_type' fields to get the dataclass name to load.

    generate_from_dict is the recursive helper for Features.from_dict, and allows for a convenient constructor syntax
    to define features from deserialized JSON dictionaries. This function is used in particular when deserializing
    a :class:`DatasetInfo` that was dumped to a JSON object. This acts as an analogue to
    :meth:`Features.from_arrow_schema` and handles the recursive field-by-field instantiation, but doesn't require any
    mapping to/from pyarrow, except for the fact that it takes advantage of the mapping of pyarrow primitive dtypes
    that :class:`Value` automatically performs.
    """
    # Nested structures: we allow dict, list/tuples, sequences
    if isinstance(obj, list):
        return [generate_from_dict(value) for value in obj]
    # Otherwise we have a dict or a dataclass
    if "_type" not in obj or isinstance(obj["_type"], dict):
        return {key: generate_from_dict(value) for key, value in obj.items()}
    class_type = globals()[obj.pop("_type")]

    if class_type == Sequence:
        return Sequence(feature=generate_from_dict(obj["feature"]), length=obj["length"])

    field_names = set(f.name for f in fields(class_type))
    return class_type(**{k: v for k, v in obj.items() if k in field_names})


def generate_from_arrow_type(pa_type: pa.DataType) -> FeatureType:
    """
    generate_from_arrow_type accepts an arrow DataType and returns a datasets FeatureType to be used as the type for
        a single field.

    This is the high-level arrow->datasets type conversion and is inverted by get_nested_type().

    This operates at the individual *field* level, whereas Features.from_arrow_schema() operates at the
        full schema level and holds the methods that represent the bijection from Features<->pyarrow.Schema
    """
    if isinstance(pa_type, pa.StructType):
        return {field.name: generate_from_arrow_type(field.type) for field in pa_type}
    elif isinstance(pa_type, pa.FixedSizeListType):
        return Sequence(feature=generate_from_arrow_type(pa_type.value_type), length=pa_type.list_size)
    elif isinstance(pa_type, pa.ListType):
        feature = generate_from_arrow_type(pa_type.value_type)
        if isinstance(feature, (dict, tuple, list)):
            return [feature]
        return Sequence(feature=feature)
    elif isinstance(pa_type, _ArrayXDExtensionType):
        array_feature = [None, None, Array2D, Array3D, Array4D, Array5D][pa_type.ndims]
        return array_feature(shape=pa_type.shape, dtype=pa_type.value_type)
    elif isinstance(pa_type, _ImageExtensionType):
        return Image(pa_type.storage_dtype)
    elif isinstance(pa_type, pa.DictionaryType):
        raise NotImplementedError  # TODO(thom) this will need access to the dictionary as well (for labels). I.e. to the py_table
    elif isinstance(pa_type, pa.DataType):
        return Value(dtype=_arrow_to_datasets_dtype(pa_type))
    else:
        raise ValueError(f"Cannot convert {pa_type} to a Feature type.")


def numpy_to_pyarrow_listarray(arr: np.ndarray, type: pa.DataType = None) -> pa.ListArray:
    """Build a PyArrow ListArray from a multidimensional NumPy array"""
    arr = np.array(arr)
    values = pa.array(arr.flatten(), type=type)
    for i in range(arr.ndim - 1):
        n_offsets = reduce(mul, arr.shape[: arr.ndim - i - 1], 1)
        step_offsets = arr.shape[arr.ndim - i - 1]
        offsets = pa.array(np.arange(n_offsets + 1) * step_offsets, type=pa.int32())
        values = pa.ListArray.from_arrays(offsets, values)
    return values


def list_of_pa_arrays_to_pyarrow_listarray(l_arr: List[pa.Array]) -> pa.ListArray:
    offsets = pa.array(np.cumsum([0] + [len(arr) for arr in l_arr]), type=pa.int32())
    values = pa.concat_arrays(l_arr)
    return pa.ListArray.from_arrays(offsets, values)


def list_of_np_array_to_pyarrow_listarray(l_arr: List[np.ndarray], type: pa.DataType = None) -> pa.ListArray:
    """Build a PyArrow ListArray from a possibly nested list of NumPy arrays"""
    if len(l_arr) > 0:
        return list_of_pa_arrays_to_pyarrow_listarray([numpy_to_pyarrow_listarray(arr, type=type) for arr in l_arr])
    else:
        return pa.array([], type=type)


class Features(dict):
    """A special dictionary that defines the internal structure of a dataset.

    Instantiated with a dictionary of type ``dict[str, FieldType]``, where keys are the desired column names,
    and values are the type of that column.

    ``FieldType`` can be one of the following:
        - a :class:`datasets.Value` feature specifies a single typed value, e.g. ``int64`` or ``string``
        - a :class:`datasets.ClassLabel` feature specifies a field with a predefined set of classes which can have labels
          associated to them and will be stored as integers in the dataset
        - a python :obj:`dict` which specifies that the field is a nested field containing a mapping of sub-fields to sub-fields
          features. It's possible to have nested fields of nested fields in an arbitrary manner
        - a python :obj:`list` or a :class:`datasets.Sequence` specifies that the field contains a list of objects. The python
          :obj:`list` or :class:`datasets.Sequence` should be provided with a single sub-feature as an example of the feature
          type hosted in this list

          .. note::

           A :class:`datasets.Sequence` with a internal dictionary feature will be automatically converted into a dictionary of
           lists. This behavior is implemented to have a compatilbity layer with the TensorFlow Datasets library but may be
           un-wanted in some cases. If you don't want this behavior, you can use a python :obj:`list` instead of the
           :class:`datasets.Sequence`.

        - a :class:`Array2D`, :class:`Array3D`, :class:`Array4D` or :class:`Array5D` feature for multidimensional arrays
        - an :class:`Audio` feature to store the absolute path to an audio file or a dictionary with the relative path
          to an audio file ("path" key) and its bytes content ("bytes" key). This feature extracts the audio data.
        - :class:`datasets.Translation` and :class:`datasets.TranslationVariableLanguages`, the two features specific to Machine Translation
    """

    @property
    def type(self):
        """
        Features field types.

        Returns:
            :obj:`pyarrow.DataType`
        """
        return get_nested_type(self)

    @classmethod
    def from_arrow_schema(cls, pa_schema: pa.Schema) -> "Features":
        """
        Construct Features from Arrow Schema.

        Args:
            pa_schema (:obj:`pyarrow.Schema`): Arrow Schema.

        Returns:
            :class:`Features`
        """
        obj = {field.name: generate_from_arrow_type(field.type) for field in pa_schema}
        return cls(**obj)

    @classmethod
    def from_dict(cls, dic) -> "Features":
        """
        Construct Features from dict.

        Regenerate the nested feature object from a deserialized dict.
        We use the '_type' key to infer the dataclass name of the feature FieldType.

        It allows for a convenient constructor syntax
        to define features from deserialized JSON dictionaries. This function is used in particular when deserializing
        a :class:`DatasetInfo` that was dumped to a JSON object. This acts as an analogue to
        :meth:`Features.from_arrow_schema` and handles the recursive field-by-field instantiation, but doesn't require
        any mapping to/from pyarrow, except for the fact that it takes advantage of the mapping of pyarrow primitive
        dtypes that :class:`Value` automatically performs.

        Args:
            dic (:obj:`dict[str, Any]`): Python dictionary.

        Returns:
            :class:`Features`

        Examples:
            >>> Features.from_dict({'_type': {'dtype': 'string', 'id': None, '_type': 'Value'}})
            {'_type': Value(dtype='string', id=None)}
        """
        obj = generate_from_dict(dic)
        return cls(**obj)

    def encode_example(self, example):
        """
        Encode example into a format for Arrow.

        Args:
            example (:obj:`dict[str, Any]`): Data in a Dataset row.

        Returns:
            :obj:`dict[str, Any]`
        """
        example = cast_to_python_objects(example)
        return encode_nested_example(self, example)

    def encode_batch(self, batch):
        """
        Encode batch into a format for Arrow.

        Args:
            batch (:obj:`dict[str, list[Any]]`): Data in a Dataset batch.

        Returns:
            :obj:`dict[str, list[Any]]`
        """
        encoded_batch = {}
        if set(batch) != set(self):
            raise ValueError(f"Column mismatch between batch {set(batch)} and features {set(self)}")
        for key, column in batch.items():
            column = cast_to_python_objects(column)
            encoded_batch[key] = [encode_nested_example(self[key], obj) for obj in column]
        return encoded_batch

    def decode_example(self, example: dict):
        """Decode example with custom feature decoding.

        Args:
            example (:obj:`dict[str, Any]`): Dataset row data.

        Returns:
            :obj:`dict[str, Any]`
        """
        return {
            column: feature.decode_example(value) if hasattr(feature, "decode_example") else value
            for column, (feature, value) in utils.zip_dict(
                {key: value for key, value in self.items() if key in example}, example
            )
        }

    def decode_column(self, column: list, column_name: str):
        """Decode column with custom feature decoding.

        Args:
            column (:obj:`list[Any]`): Dataset column data.
            column_name (:obj:`str`): Dataset column name.

        Returns:
            :obj:`list[Any]`
        """
        return (
            [self[column_name].decode_example(value) for value in column]
            if hasattr(self[column_name], "decode_example")
            else column
        )

    def decode_batch(self, batch: dict):
        """Decode batch with custom feature decoding.

        Args:
            batch (:obj:`dict[str, list[Any]]`): Dataset batch data.

        Returns:
            :obj:`dict[str, list[Any]]`
        """
        decoded_batch = {}
        for column_name, column in batch.items():
            decoded_batch[column_name] = (
                [self[column_name].decode_example(value) for value in column]
                if hasattr(self[column_name], "decode_example")
                else column
            )
        return decoded_batch

    def copy(self) -> "Features":
        """
        Make a deep copy of Features.

        Returns:
            :class:`Features`
        """
        return copy.deepcopy(self)

    def reorder_fields_as(self, other: "Features") -> "Features":
        """
        Reorder Features fields to match the field order of other Features.

        The order of the fields is important since it matters for the underlying arrow data.
        Re-ordering the fields allows to make the underlying arrow data type match.

        Args:
            other (:class:`Features`): The other Features to align with.

        Returns:
            :class:`Features`

        Examples:

            >>> from datasets import Features, Sequence, Value
            >>> # let's say we have to features with a different order of nested fields (for a and b for example)
            >>> f1 = Features({"root": Sequence({"a": Value("string"), "b": Value("string")})})
            >>> f2 = Features({"root": {"b": Sequence(Value("string")), "a": Sequence(Value("string"))}})
            >>> assert f1.type != f2.type
            >>> # re-ordering keeps the base structure (here Sequence is defined at the root level), but make the fields order match
            >>> f1.reorder_fields_as(f2)
            {'root': Sequence(feature={'b': Value(dtype='string', id=None), 'a': Value(dtype='string', id=None)}, length=-1, id=None)}
            >>> assert f1.reorder_fields_as(f2).type == f2.type
        """

        def recursive_reorder(source, target, stack=""):
            stack_position = " at " + stack[1:] if stack else ""
            if isinstance(target, Sequence):
                target = target.feature
                if isinstance(target, dict):
                    target = {k: [v] for k, v in target.items()}
                else:
                    target = [target]
            if isinstance(source, Sequence):
                source, id_, length = source.feature, source.id, source.length
                if isinstance(source, dict):
                    source = {k: [v] for k, v in source.items()}
                    reordered = recursive_reorder(source, target, stack)
                    return Sequence({k: v[0] for k, v in reordered.items()}, id=id_, length=length)
                else:
                    source = [source]
                    reordered = recursive_reorder(source, target, stack)
                    return Sequence(reordered[0], id=id_, length=length)
            elif isinstance(source, dict):
                if not isinstance(target, dict):
                    raise ValueError(f"Type mismatch: between {source} and {target}" + stack_position)
                if sorted(source) != sorted(target):
                    raise ValueError(f"Keys mismatch: between {source} and {target}" + stack_position)
                return {key: recursive_reorder(source[key], target[key], stack + f".{key}") for key in target}
            elif isinstance(source, list):
                if not isinstance(target, list):
                    raise ValueError(f"Type mismatch: between {source} and {target}" + stack_position)
                if len(source) != len(target):
                    raise ValueError(f"Length mismatch: between {source} and {target}" + stack_position)
                return [recursive_reorder(source[i], target[i], stack + f".<list>") for i in range(len(target))]
            else:
                return source

        return Features(recursive_reorder(self, other))<|MERGE_RESOLUTION|>--- conflicted
+++ resolved
@@ -851,11 +851,7 @@
             return list(obj)
     # Object with special encoding:
     # ClassLabel will convert from string to int, TranslationVariableLanguages does some checks
-<<<<<<< HEAD
-    elif isinstance(schema, (Image, ClassLabel, TranslationVariableLanguages, Value, _ArrayXD)):
-=======
-    elif isinstance(schema, (Audio, ClassLabel, TranslationVariableLanguages, Value, _ArrayXD)):
->>>>>>> 07872f74
+    elif isinstance(schema, (Audio, Image, ClassLabel, TranslationVariableLanguages, Value, _ArrayXD)):
         return schema.encode_example(obj)
     # Other object should be directly convertible to a native Arrow type (like Translation and Translation)
     return obj
