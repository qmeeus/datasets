--- conflicted
+++ resolved
@@ -1,9 +1,6 @@
 from collections import Counter
 from pathlib import Path
-<<<<<<< HEAD
-=======
 from typing import Optional, Tuple
->>>>>>> 61258078
 
 import yaml
 
@@ -23,15 +20,8 @@
         return mapping
 
 
-<<<<<<< HEAD
-def _split_yaml_from_readme(path: Path):
-    with open(path, encoding="utf-8") as readme_file:
-        full_content = [line.rstrip("\n") for line in readme_file]
-
-=======
 def _split_yaml_from_readme(readme_content: str) -> Tuple[Optional[str], str]:
     full_content = [line for line in readme_content.splitlines()]
->>>>>>> 61258078
     if full_content[0] == "---" and "---" in full_content[1:]:
         sep_idx = full_content[1:].index("---") + 1
         yamlblock = "\n".join(full_content[1:sep_idx])
@@ -58,12 +48,8 @@
         Raises:
             :obj:`TypeError`: If the dataset's metadata is invalid
         """
-<<<<<<< HEAD
-        yaml_string, _ = _split_yaml_from_readme(path)
-=======
         with open(path, encoding="utf-8") as readme_file:
             yaml_string, _ = _split_yaml_from_readme(readme_file.read())
->>>>>>> 61258078
         if yaml_string is not None:
             return cls.from_yaml_string(yaml_string)
         else:
@@ -71,14 +57,6 @@
 
     def to_readme(self, path: Path):
         if path.exists():
-<<<<<<< HEAD
-            _, content = _split_yaml_from_readme(path)
-            full_content = "---\n" + self.to_yaml_string() + "---\n" + content
-        else:
-            full_content = "---\n" + self.to_yaml_string() + "---\n"
-        with open(path, "w", encoding="utf-8") as readme_file:
-            readme_file.write(full_content)
-=======
             with open(path, encoding="utf-8") as readme_file:
                 readme_content = readme_file.read()
         else:
@@ -94,7 +72,6 @@
         else:
             full_content = "---\n" + self.to_yaml_string() + "---\n"
         return full_content
->>>>>>> 61258078
 
     @classmethod
     def from_yaml_string(cls, string: str) -> "DatasetMetadata":
