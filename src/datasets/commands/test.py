--- conflicted
+++ resolved
@@ -51,11 +51,7 @@
         )
         test_parser.add_argument("--all_configs", action="store_true", help="Test all dataset configurations")
         test_parser.add_argument(
-<<<<<<< HEAD
-            "--save_infos", action="store_true", help="Save the dataset infos in the dataset card (README.md)"
-=======
             "--save_info", action="store_true", help="Save the dataset infos in the dataset card (README.md)"
->>>>>>> 61258078
         )
         test_parser.add_argument(
             "--ignore_verifications", action="store_true", help="Run the test without checksums and splits checks"
