--- conflicted
+++ resolved
@@ -669,16 +669,12 @@
             dataset_metadata = DatasetMetadata.from_readme(Path(self.path) / "README.md")
             if isinstance(dataset_metadata.get("dataset_info"), list) and dataset_metadata["dataset_info"]:
                 dataset_info_dict = dataset_metadata["dataset_info"][0]
-<<<<<<< HEAD
-                builder_kwargs["info"] = DatasetInfo.from_dict(dataset_info_dict)
-=======
                 builder_kwargs["info"] = DatasetInfo._from_yaml_dict(dataset_info_dict)
                 if "config_name" in dataset_info_dict:
                     builder_kwargs["config_name"] = dataset_info_dict["config_name"]
             elif isinstance(dataset_metadata.get("dataset_info"), dict) and dataset_metadata["dataset_info"]:
                 dataset_info_dict = dataset_metadata["dataset_info"]
                 builder_kwargs["info"] = DatasetInfo._from_yaml_dict(dataset_info_dict)
->>>>>>> 61258078
                 if "config_name" in dataset_info_dict:
                     builder_kwargs["config_name"] = dataset_info_dict["config_name"]
         return DatasetModule(module_path, hash, builder_kwargs)
@@ -835,11 +831,6 @@
             dataset_metadata = DatasetMetadata.from_readme(Path(dataset_readme_path))
             if isinstance(dataset_metadata.get("dataset_info"), list) and dataset_metadata["dataset_info"]:
                 dataset_info_dict = dataset_metadata["dataset_info"][0]
-<<<<<<< HEAD
-                builder_kwargs["info"] = DatasetInfo.from_dict(dataset_info_dict)
-                if "config_name" in dataset_info_dict:
-                    builder_kwargs["config_name"] = dataset_info_dict["config_name"]
-=======
                 builder_kwargs["info"] = DatasetInfo._from_yaml_dict(dataset_info_dict)
                 if "config_name" in dataset_info_dict:
                     builder_kwargs["config_name"] = dataset_info_dict["config_name"]
@@ -849,7 +840,6 @@
                 if "config_name" in dataset_info_dict:
                     builder_kwargs["config_name"] = dataset_info_dict["config_name"]
 
->>>>>>> 61258078
         except FileNotFoundError:
             pass
         return DatasetModule(module_path, hash, builder_kwargs)
